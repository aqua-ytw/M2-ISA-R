--- conflicted
+++ resolved
@@ -610,17 +610,7 @@
 
 	# check which type of reference has to be generated
 	if isinstance(referred_var, arch.Memory):
-<<<<<<< HEAD
-		#if arch.MemoryAttribute.IS_PC in referred_var.attributes:
-		#	name = "cpu->instructionPointer"
-		#else:
-		#	ref = "*" if len(referred_var.children) > 0 else ""
-		#	name = f"{ref}{replacements.default_prefix}{name}"
-
-
-=======
 		# architecture memory object (register, memory interface)
->>>>>>> 711bc41c
 		if not static:
 			ref = "*" if len(referred_var.children) > 0 else ""
 			name = f"{ref}{replacements.default_prefix}{name}"
