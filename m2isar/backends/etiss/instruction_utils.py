# SPDX-License-Identifier: Apache-2.0
#
# This file is part of the M2-ISA-R project: https://github.com/tum-ei-eda/M2-ISA-R
#
# Copyright (C) 2022
# Chair of Electrical Design Automation
# Technical University of Munich

"""Utility classes and functions for instruction generation."""

from dataclasses import dataclass
from itertools import chain
from string import Template

from ... import M2ValueError
from ...metamodel import arch
from ...metamodel.utils import StaticType
from . import replacements

data_type_map = {
	arch.DataType.S: 'etiss_int',
	arch.DataType.U: 'etiss_uint',
	arch.DataType.NONE: 'void'
}


MEM_VAL_REPL = 'mem_val_'

def actual_size(size, min=8, max=128):
	"""Calculate a fitting c datatype width for any arbitrary size."""

	s = 1 << (size - 1).bit_length()
	if s > max:
		raise M2ValueError("value too big")

	return s if s >= min else min

class CodeString:
	"""Code string object. Tracks generate C++ code and various metadata for recursive
	code generation.
	"""

	mem_ids: "list[MemID]"
	def __init__(self, code, static, size, signed, is_mem_access, regs_affected=None):
		self.code = code
		self.static = StaticType(static)
		self.size = size
		self.signed = signed
		self.is_mem_access = is_mem_access
		self.mem_ids = []
		self.regs_affected = regs_affected if isinstance(regs_affected, set) else set()
		self.scalar = None
		self.mem_corrected = False
		self.is_literal = False

	@property
	def actual_size(self):
		return actual_size(self.size)

	def __str__(self):
		return self.code

	def __format__(self, format_spec):
		return self.code

@dataclass
class MemID:
	"""Track a memory access across recursive code generation."""
	mem_space: arch.Memory
	mem_id: int
	index: CodeString
	access_size: int

class TransformerContext:
	"""Track miscellaneous information throughout the code generation process. Also
	provides helper functions for staticness conversion etc.
	"""

	def __init__(self, constants: "dict[str, arch.Constant]", memories: "dict[str, arch.Memory]", memory_aliases: "dict[str, arch.Memory]", fields: "dict[str, arch.BitFieldDescr]",
			attributes: "list[arch.InstrAttribute]", functions: "dict[str, arch.Function]",
			instr_size: int, native_size: int, arch_name: str, static_scalars: bool, ignore_static=False):

		self.constants = constants
		self.memories = memories
		self.memory_aliases = memory_aliases
		self.fields = fields
		self.attributes = attributes if attributes else []
		self.scalars = {}
		self.functions = functions
		self.instr_size = instr_size
		self.native_size = native_size
		self.arch_name = arch_name
		self.static_scalars = static_scalars

		self.ignore_static = ignore_static

		self.code_lines = []

		self.pc_reg = None
		self.pc_mem = None

		for _, mem_descr in chain(self.memories.items(), self.memory_aliases.items()):
			if arch.MemoryAttribute.IS_PC in mem_descr.attributes: # FIXME: change to MemAttribute
				self.pc_mem = mem_descr
				break

		self.raise_fn: arch.Function = None
		self.mem_raise_fn: arch.Function = None

		for fn_name, fn_def in self.functions.items():
			if arch.FunctionAttribute.ETISS_EXC_ENTRY in fn_def.attributes:
				self.raise_fn = fn_def
			if arch.FunctionAttribute.ETISS_MEM_EXC_ENTRY in fn_def.attributes:
				self.mem_raise_fn = fn_def

		self.generates_exception = False
		self.is_exception = False
		self.temp_var_count = 0
		self.mem_var_count = 0
		self.affected_regs = set()
		self.dependent_regs = set()
		self.used_arch_data = False

	def make_static(self, val):
		"""Wrap a static expression."""

		if self.ignore_static:
			return val
		return Template(f'" + std::to_string({val}) + "').safe_substitute(**replacements.rename_static)

<<<<<<< HEAD
	def wrap_codestring(self, val, static=False):
		if self.ignore_static or static:
=======
	def wrap_codestring(self, val):
		"""Wrap an entire static line."""

		if self.ignore_static:
>>>>>>> 711bc41c
			return val
		else:
			return f'partInit.code() += "{val}\\n";'

	def get_constant_or_val(self, name_or_val):
		"""Convenience accessor for constant values."""
		if type(name_or_val) == int:
			return name_or_val
		else:
			return self.constants[name_or_val]<|MERGE_RESOLUTION|>--- conflicted
+++ resolved
@@ -128,15 +128,10 @@
 			return val
 		return Template(f'" + std::to_string({val}) + "').safe_substitute(**replacements.rename_static)
 
-<<<<<<< HEAD
 	def wrap_codestring(self, val, static=False):
-		if self.ignore_static or static:
-=======
-	def wrap_codestring(self, val):
 		"""Wrap an entire static line."""
 
-		if self.ignore_static:
->>>>>>> 711bc41c
+		if self.ignore_static or static:
 			return val
 		else:
 			return f'partInit.code() += "{val}\\n";'
