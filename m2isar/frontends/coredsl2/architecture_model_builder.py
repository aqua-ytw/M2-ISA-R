--- conflicted
+++ resolved
@@ -1,514 +1,497 @@
-# SPDX-License-Identifier: Apache-2.0
-#
-# This file is part of the M2-ISA-R project: https://github.com/tum-ei-eda/M2-ISA-R
-#
-# Copyright (C) 2022
-# Chair of Electrical Design Automation
-# Technical University of Munich
-
-import itertools
-import logging
-from typing import Union
-
-from ... import M2DuplicateError, M2NameError, M2TypeError, M2ValueError
-from ...metamodel import arch, behav
-from .parser_gen import CoreDSL2Parser, CoreDSL2Visitor
-from .utils import RADIX, SHORTHANDS, SIGNEDNESS, flatten_list
-
-logger = logging.getLogger("arch_builder")
-
-
-class ArchitectureModelBuilder(CoreDSL2Visitor):
-	"""ANTLR visitor to build an M2-ISA-R architecture model of a CoreDSL 2 specification."""
-
-	_constants: "dict[str, arch.Constant]"
-	_instructions: "dict[str, arch.Instruction]"
-	_functions: "dict[str, arch.Function]"
-	_instruction_sets: "dict[str, arch.InstructionSet]"
-	_read_types: "dict[str, str]"
-	_memories: "dict[str, arch.Memory]"
-	_memory_aliases: "dict[str, arch.Memory]"
-	_overwritten_instrs: "list[tuple[arch.Instruction, arch.Instruction]]"
-	_instr_classes: "set[int]"
-	_main_reg_file: Union[arch.Memory, None]
-
-	def __init__(self):
-		super().__init__()
-		self._constants = {}
-		self._instructions = {}
-		self._functions = {}
-		self._instruction_sets = {}
-		self._read_types = {}
-		self._memories = {}
-		self._memory_aliases = {}
-
-		self._overwritten_instrs = []
-		self._instr_classes = set()
-		self._main_reg_file = None
-
-	def visitBit_field(self, ctx: CoreDSL2Parser.Bit_fieldContext):
-		"""Generate a bit field (instruction parameter in encoding)."""
-
-		# generate lower and upper bounds
-		left = self.visit(ctx.left)
-		right = self.visit(ctx.right)
-
-		# instantiate M2-ISA-R objects
-		range = arch.RangeSpec(left.value, right.value)
-		return arch.BitField(ctx.name.text, range, arch.DataType.U)
-
-	def visitBit_value(self, ctx: CoreDSL2Parser.Bit_valueContext):
-		"""Generate a fixed encoding part."""
-
-		val = self.visit(ctx.value)
-		return arch.BitVal(val.bit_size, val.value)
-
-	def visitInstruction_set(self, ctx: CoreDSL2Parser.Instruction_setContext):
-		"""Generate a top-level instruction set object."""
-
-		# keep track of seen instruction set names
-		self._read_types[ctx.name.text] = None
-
-		name = ctx.name.text
-		extension = []
-		if ctx.extension:
-			extension = [obj.text for obj in ctx.extension]
-
-		# generate flat list of instruction set contents
-		contents = flatten_list([self.visit(obj) for obj in ctx.sections])
-
-		constants = {}
-		memories = {}
-		functions = {}
-		instructions = {}
-
-		# group contents by type
-		for item in contents:
-			if isinstance(item, arch.Constant):
-				constants[item.name] = item
-			elif isinstance(item, arch.Memory):
-				memories[item.name] = item
-			elif isinstance(item, arch.Function):
-				functions[item.name] = item
-				item.ext_name = name
-			elif isinstance(item, arch.Instruction):
-				instructions[(item.code, item.mask)] = item
-				item.ext_name = name
-			else:
-				raise M2ValueError("unexpected item encountered")
-
-		# instantiate M2-ISA-R object
-		i = arch.InstructionSet(name, extension, constants, memories, functions, instructions)
-
-		if name in self._instruction_sets:
-			raise M2DuplicateError(f"instruction set \"{name}\" already defined")
-
-		# keep track of instruction set object
-		self._instruction_sets[name] = i
-		return i
-
-	def visitCore_def(self, ctx: CoreDSL2Parser.Core_defContext):
-		"""Generate a top-level CoreDef object."""
-
-		self.visitChildren(ctx)
-
-		name = ctx.name.text
-
-		c = arch.CoreDef(name, list(self._read_types.keys()), None,
-			self._constants, self._memories, self._memory_aliases,
-			self._functions, self._instructions, self._instr_classes)
-
-		return c
-
-	def visitSection_arch_state(self, ctx: CoreDSL2Parser.Section_arch_stateContext):
-		"""Generate "archictectural_state" section of CoreDSL file."""
-
-		decls = [self.visit(obj) for obj in ctx.declarations]
-		decls = list(itertools.chain.from_iterable(decls))
-		for obj in ctx.expressions:
-			self.visit(obj)
-
-		return decls
-
-	def visitInstruction(self, ctx: CoreDSL2Parser.InstructionContext):
-		"""Generate non-behavioral parts of an instruction."""
-
-		# read encoding, attributes and disassembly
-		encoding = [self.visit(obj) for obj in ctx.encoding]
-		attributes = dict([self.visit(obj) for obj in ctx.attributes])
-		disass = ctx.disass.text if ctx.disass is not None else None
-
-		i = arch.Instruction(ctx.name.text, attributes, encoding, disass, ctx.behavior)
-		self._instr_classes.add(i.size)
-
-		instr_id = (i.code, i.mask)
-
-		# check for duplicate instructions
-		if instr_id in self._instructions:
-			self._overwritten_instrs.append((self._instructions[instr_id], i))
-
-		# keep track of instruction
-		self._instructions[instr_id] = i
-
-		return i
-
-	def visitFunction_definition(self, ctx: CoreDSL2Parser.Function_definitionContext):
-		"""Generate non-behavioral parts of a function."""
-
-		# decode attributes
-		attributes = dict([self.visit(obj) for obj in ctx.attributes])
-
-		if arch.FunctionAttribute.ETISS_EXC_ENTRY in attributes:
-			attributes[arch.FunctionAttribute.ETISS_NEEDS_ARCH] = []
-
-		# decode return type and name
-		type_ = self.visit(ctx.type_)
-		name = ctx.name.text
-
-		# decode function arguments
-		params = []
-		if ctx.params:
-			params = self.visit(ctx.params)
-
-		if not isinstance(params, list):
-			params = [params]
-
-		return_size = None
-		data_type = arch.DataType.NONE
-
-		if isinstance(type_, arch.IntegerType):
-			return_size = type_._width
-			data_type = arch.DataType.S if type_.signed else arch.DataType.U
-
-		f = arch.Function(name, attributes, return_size, data_type, params, ctx.behavior, ctx.extern is not None)
-
-		# error on duplicate function definition
-		# TODO: implement overwriting function prototypes?
-		f2 = self._functions.get(name, None)
-
-		if f2 is not None:
-			if len(f2.operation.statements) > 0:
-				raise M2DuplicateError(f"function \"{name}\" already defined")
-
-		self._functions[name] = f
-		return f
-
-	def visitParameter_declaration(self, ctx: CoreDSL2Parser.Parameter_declarationContext):
-		"""Generate function argument declaration."""
-
-		# type is required, name and array size optional
-		type_ = self.visit(ctx.type_)
-		name = None
-		size = None
-		if ctx.decl:
-			if ctx.decl.name:
-				name = ctx.decl.name.text
-			if ctx.decl.size:
-				size = [self.visit(obj) for obj in ctx.decl.size]
-
-		p = arch.FnParam(name, type_._width, arch.DataType.S if type_.signed else arch.DataType.U)
-		return p
-
-	def visitInteger_constant(self, ctx: CoreDSL2Parser.Integer_constantContext):
-		"""Generate an integer literal."""
-
-		# extract raw text
-		text: str = ctx.value.text.lower()
-
-		# extract tick position for verilog-stlye literal
-		tick_pos = text.find("'")
-
-		# decode verilog-style literal
-		if tick_pos != -1:
-			width = int(text[:tick_pos])
-			radix = text[tick_pos+1]
-			value = int(text[tick_pos+2:], RADIX[radix])
-
-		# decode normal dec, hex, bin, oct literal
-		# TODO: remove width inference from text
-		else:
-			value = int(text, 0)
-			if text.startswith("0b"):
-				width = len(text) - 2
-			elif text.startswith("0x"):
-				width = (len(text) - 2) * 4
-			elif text.startswith("0") and len(text) > 1:
-				width = (len(text) - 1) * 3
-			else:
-				width = value.bit_length()
-
-		return behav.IntLiteral(value, width)
-
-	def visitDeclaration(self, ctx: CoreDSL2Parser.DeclarationContext):
-		"""Generate a declaration."""
-
-		# extract storage type, qualifiers and attributes
-		storage = [self.visit(obj) for obj in ctx.storage]
-		qualifiers = [self.visit(obj) for obj in ctx.qualifiers]
-		attributes = dict([self.visit(obj) for obj in ctx.attributes])
-
-		# extract data type
-		type_ = self.visit(ctx.type_)
-
-		# extract list of contained declarations for the given type
-		decls: "list[CoreDSL2Parser.DeclaratorContext]" = ctx.declarations
-
-		ret_decls = []
-
-		# generate each declaration
-		for decl in decls:
-			name = decl.name.text
-
-			# generate a register alias
-			if type_.ptr == "&":
-				# error out on duplicate declaration
-				if name in self._memory_aliases:
-					raise M2DuplicateError(f"memory {name} already defined")
-
-				# assume default size
-				size = [1]
-				# alias needs to have a reference as initializer
-				init: behav.IndexedReference = self.visit(decl.init)
-				attributes = {}
-
-				# extract array size
-				if decl.size:
-					size = [self.visit(obj).value for obj in decl.size]
-
-				# extract referenced object and indices
-				left = init.index
-				right = init.right if init.right is not None else left
-				reference = init.reference
-
-				if decl.attributes:
-					attributes = dict([self.visit(obj) for obj in decl.attributes])
-
-				range = arch.RangeSpec(left, right)
-
-				#if range.length != size[0]:
-				#	raise ValueError(f"range mismatch for \"{name}\"")
-
-				# instantiate M2-ISA-R object, keep track of parent - child relations
-				m = arch.Memory(name, range, type_._width, attributes)
-				m.parent = reference
-				m.parent.children.append(m)
-
-<<<<<<< HEAD
-				if name in self._memory_aliases:
-					raise M2DuplicateError(f"memory \"{name}\" already defined")
-
-=======
-				# keep track of this declaration globally
->>>>>>> 711bc41c
-				self._memory_aliases[name] = m
-				# keep track of this declaration for this declaration statement
-				ret_decls.append(m)
-
-			# normal declaration
-			else:
-				# no storage specifier -> implementation parameter, "Constant" in M2-ISA-R
-				if len(storage) == 0:
-					if name in self._constants:
-						raise M2DuplicateError(f"constant {name} already defined")
-
-					# extract initializer if present
-					init = None
-					if decl.init is not None:
-						init = self.visit(decl.init)
-
-					c = arch.Constant(name, init, [], type_._width, type_.signed)
-
-<<<<<<< HEAD
-					if name in self._constants:
-						raise M2DuplicateError(f"constant \"{name}\" already defined")
-=======
->>>>>>> 711bc41c
-					self._constants[name] = c
-					ret_decls.append(c)
-
-				# register and extern declaration: "Memory" object in M2-ISA-R
-				elif "register" in storage or "extern" in storage:
-					if name in self._memories:
-						raise M2DuplicateError(f"memory {name} already defined")
-
-					size = [1]
-					init = None
-					attributes = {}
-
-					if decl.size:
-						size = [self.visit(obj) for obj in decl.size]
-
-					if len(size) > 1:
-						raise NotImplementedError("arrays with more than one dimension are not supported")
-
-					if decl.init is not None:
-						init = self.visit(decl.init)
-
-					if decl.attributes:
-						attributes = dict([self.visit(obj) for obj in decl.attributes])
-
-					range = arch.RangeSpec(size[0])
-					m = arch.Memory(name, range, type_._width, attributes)
-
-					# attach init value to memory object
-					if init is not None:
-						m._initval[None] = init.generate(None)
-
-<<<<<<< HEAD
-					if name in self._memories:
-						raise M2DuplicateError(f"memory \"{name}\" already defined")
-
-=======
->>>>>>> 711bc41c
-					if arch.MemoryAttribute.IS_MAIN_REG in attributes:
-						self._main_reg_file = m
-
-					self._memories[name] = m
-					ret_decls.append(m)
-
-		return ret_decls
-
-	def visitType_specifier(self, ctx: CoreDSL2Parser.Type_specifierContext):
-		type_ = self.visit(ctx.type_)
-		if ctx.ptr:
-			type_.ptr = ctx.ptr.text
-		return type_
-
-	def visitInteger_type(self, ctx: CoreDSL2Parser.Integer_typeContext):
-		"""Generate an integer type specification."""
-
-		# default signedness
-		signed = True
-		# minimal integer type is just a signedness without width
-		width = None
-
-		# extract sign
-		if ctx.signed is not None:
-			signed = self.visit(ctx.signed)
-
-		# extract size
-		if ctx.size is not None:
-			width = self.visit(ctx.size)
-
-		# extract and decode shorthand (int = signed<32>)
-		if ctx.shorthand is not None:
-			width = self.visit(ctx.shorthand)
-
-		# type check width
-		if isinstance(width, behav.IntLiteral):
-			width = width.value
-		elif isinstance(width, behav.NamedReference):
-			width = width.reference
-		else:
-			raise M2TypeError("width has wrong type")
-
-		return arch.IntegerType(width, signed, None)
-
-	def visitVoid_type(self, ctx: CoreDSL2Parser.Void_typeContext):
-		"""Generate a void type."""
-		return arch.VoidType(None)
-
-	def visitBool_type(self, ctx: CoreDSL2Parser.Bool_typeContext):
-		"""Generate a bool (alias for unsigned<1>)."""
-		return arch.IntegerType(1, False, None)
-
-	def visitBinary_expression(self, ctx: CoreDSL2Parser.Binary_expressionContext):
-		"""Generate a binary expression."""
-
-		# visit LHS and RHS
-		left = self.visit(ctx.left)
-		right = self.visit(ctx.right)
-		op = behav.Operator(ctx.bop.text)
-
-		# return M2-ISA-R object
-		return behav.BinaryOperation(left, op, right)
-
-	def visitSlice_expression(self, ctx: CoreDSL2Parser.Slice_expressionContext):
-		left = self.visit(ctx.left)
-		right = self.visit(ctx.right) if ctx.right is not None else None
-		expr = self.visit(ctx.expr).reference
-
-		op = behav.IndexedReference(expr, left, right)
-		return op
-
-	def visitPrefix_expression(self, ctx: CoreDSL2Parser.Prefix_expressionContext):
-		prefix = behav.Operator(ctx.prefix.text)
-		expr = self.visit(ctx.right)
-		return behav.UnaryOperation(prefix, expr)
-
-	def visitReference_expression(self, ctx: CoreDSL2Parser.Reference_expressionContext):
-		"""Generate a referencing expression."""
-
-		name = ctx.ref.text
-
-		# try to resolve the reference, error out if invalid
-		ref = self._constants.get(name) or self._memories.get(name) or self._memory_aliases.get(name)
-		if ref is None:
-			raise M2NameError(f"reference \"{name}\" could not be resolved")
-		return behav.NamedReference(ref)
-
-	def visitStorage_class_specifier(self, ctx: CoreDSL2Parser.Storage_class_specifierContext):
-		return ctx.children[0].symbol.text
-
-	def visitType_qualifier(self, ctx: CoreDSL2Parser.Type_qualifierContext):
-		return ctx.children[0].symbol.text
-
-	def visitInteger_signedness(self, ctx: CoreDSL2Parser.Integer_signednessContext):
-		return SIGNEDNESS[ctx.children[0].symbol.text]
-
-	def visitInteger_shorthand(self, ctx: CoreDSL2Parser.Integer_shorthandContext):
-		return behav.IntLiteral(SHORTHANDS[ctx.children[0].symbol.text])
-
-	def visitAssignment_expression(self, ctx: CoreDSL2Parser.Assignment_expressionContext):
-		"""Generate an assignment. """
-
-		# extract LHS and RHS
-		left = self.visit(ctx.left)
-		right = self.visit(ctx.right)
-
-		# if LHS is a reference, assign RHS as its default value
-		if isinstance(left, behav.NamedReference):
-			if isinstance(left.reference, arch.Constant):
-				left.reference.value = right.generate(None)
-
-			elif isinstance(left.reference, arch.Memory):
-				left.reference._initval[None] = right.generate(None)
-
-		elif isinstance(left, behav.IndexedReference):
-			left.reference._initval[left.index.generate(None)] = right.generate(None)
-
-	def visitAttribute(self, ctx: CoreDSL2Parser.AttributeContext):
-		"""Generate an attribute."""
-
-		name = ctx.name.text
-
-		# read attribute from enums
-		attr = arch.InstrAttribute._member_map_.get(name.upper()) or \
-			arch.MemoryAttribute._member_map_.get(name.upper()) or \
-			arch.FunctionAttribute._member_map_.get(name.upper())
-
-		# warn if attribute is unknown to M2-ISA-R
-		if attr is None:
-			logger.warning("unknown attribute \"%s\" encountered", name)
-			attr = name
-
-		return attr, ctx.params
-
-	def visitChildren(self, node):
-		"""Helper method to return flatter results on tree visits."""
-
-		ret = super().visitChildren(node)
-		if isinstance(ret, list) and len(ret) == 1:
-			return ret[0]
-		return ret
-
-	def aggregateResult(self, aggregate, nextResult):
-		"""Aggregate results from multiple children into a list."""
-
-		ret = aggregate
-		if nextResult is not None:
-			if ret is None:
-				ret = [nextResult]
-			else:
-				ret += [nextResult]
-		return ret
+# SPDX-License-Identifier: Apache-2.0
+#
+# This file is part of the M2-ISA-R project: https://github.com/tum-ei-eda/M2-ISA-R
+#
+# Copyright (C) 2022
+# Chair of Electrical Design Automation
+# Technical University of Munich
+
+import itertools
+import logging
+from typing import Union
+
+from ... import M2DuplicateError, M2NameError, M2TypeError, M2ValueError
+from ...metamodel import arch, behav
+from .parser_gen import CoreDSL2Parser, CoreDSL2Visitor
+from .utils import RADIX, SHORTHANDS, SIGNEDNESS, flatten_list
+
+logger = logging.getLogger("arch_builder")
+
+
+class ArchitectureModelBuilder(CoreDSL2Visitor):
+	"""ANTLR visitor to build an M2-ISA-R architecture model of a CoreDSL 2 specification."""
+
+	_constants: "dict[str, arch.Constant]"
+	_instructions: "dict[str, arch.Instruction]"
+	_functions: "dict[str, arch.Function]"
+	_instruction_sets: "dict[str, arch.InstructionSet]"
+	_read_types: "dict[str, str]"
+	_memories: "dict[str, arch.Memory]"
+	_memory_aliases: "dict[str, arch.Memory]"
+	_overwritten_instrs: "list[tuple[arch.Instruction, arch.Instruction]]"
+	_instr_classes: "set[int]"
+	_main_reg_file: Union[arch.Memory, None]
+
+	def __init__(self):
+		super().__init__()
+		self._constants = {}
+		self._instructions = {}
+		self._functions = {}
+		self._instruction_sets = {}
+		self._read_types = {}
+		self._memories = {}
+		self._memory_aliases = {}
+
+		self._overwritten_instrs = []
+		self._instr_classes = set()
+		self._main_reg_file = None
+
+	def visitBit_field(self, ctx: CoreDSL2Parser.Bit_fieldContext):
+		"""Generate a bit field (instruction parameter in encoding)."""
+
+		# generate lower and upper bounds
+		left = self.visit(ctx.left)
+		right = self.visit(ctx.right)
+
+		# instantiate M2-ISA-R objects
+		range = arch.RangeSpec(left.value, right.value)
+		return arch.BitField(ctx.name.text, range, arch.DataType.U)
+
+	def visitBit_value(self, ctx: CoreDSL2Parser.Bit_valueContext):
+		"""Generate a fixed encoding part."""
+
+		val = self.visit(ctx.value)
+		return arch.BitVal(val.bit_size, val.value)
+
+	def visitInstruction_set(self, ctx: CoreDSL2Parser.Instruction_setContext):
+		"""Generate a top-level instruction set object."""
+
+		# keep track of seen instruction set names
+		self._read_types[ctx.name.text] = None
+
+		name = ctx.name.text
+		extension = []
+		if ctx.extension:
+			extension = [obj.text for obj in ctx.extension]
+
+		# generate flat list of instruction set contents
+		contents = flatten_list([self.visit(obj) for obj in ctx.sections])
+
+		constants = {}
+		memories = {}
+		functions = {}
+		instructions = {}
+
+		# group contents by type
+		for item in contents:
+			if isinstance(item, arch.Constant):
+				constants[item.name] = item
+			elif isinstance(item, arch.Memory):
+				memories[item.name] = item
+			elif isinstance(item, arch.Function):
+				functions[item.name] = item
+				item.ext_name = name
+			elif isinstance(item, arch.Instruction):
+				instructions[(item.code, item.mask)] = item
+				item.ext_name = name
+			else:
+				raise M2ValueError("unexpected item encountered")
+
+		# instantiate M2-ISA-R object
+		i = arch.InstructionSet(name, extension, constants, memories, functions, instructions)
+
+		if name in self._instruction_sets:
+			raise M2DuplicateError(f"instruction set \"{name}\" already defined")
+
+		# keep track of instruction set object
+		self._instruction_sets[name] = i
+		return i
+
+	def visitCore_def(self, ctx: CoreDSL2Parser.Core_defContext):
+		"""Generate a top-level CoreDef object."""
+
+		self.visitChildren(ctx)
+
+		name = ctx.name.text
+
+		c = arch.CoreDef(name, list(self._read_types.keys()), None,
+			self._constants, self._memories, self._memory_aliases,
+			self._functions, self._instructions, self._instr_classes)
+
+		return c
+
+	def visitSection_arch_state(self, ctx: CoreDSL2Parser.Section_arch_stateContext):
+		"""Generate "archictectural_state" section of CoreDSL file."""
+
+		decls = [self.visit(obj) for obj in ctx.declarations]
+		decls = list(itertools.chain.from_iterable(decls))
+		for obj in ctx.expressions:
+			self.visit(obj)
+
+		return decls
+
+	def visitInstruction(self, ctx: CoreDSL2Parser.InstructionContext):
+		"""Generate non-behavioral parts of an instruction."""
+
+		# read encoding, attributes and disassembly
+		encoding = [self.visit(obj) for obj in ctx.encoding]
+		attributes = dict([self.visit(obj) for obj in ctx.attributes])
+		disass = ctx.disass.text if ctx.disass is not None else None
+
+		i = arch.Instruction(ctx.name.text, attributes, encoding, disass, ctx.behavior)
+		self._instr_classes.add(i.size)
+
+		instr_id = (i.code, i.mask)
+
+		# check for duplicate instructions
+		if instr_id in self._instructions:
+			self._overwritten_instrs.append((self._instructions[instr_id], i))
+
+		# keep track of instruction
+		self._instructions[instr_id] = i
+
+		return i
+
+	def visitFunction_definition(self, ctx: CoreDSL2Parser.Function_definitionContext):
+		"""Generate non-behavioral parts of a function."""
+
+		# decode attributes
+		attributes = dict([self.visit(obj) for obj in ctx.attributes])
+
+		if arch.FunctionAttribute.ETISS_EXC_ENTRY in attributes:
+			attributes[arch.FunctionAttribute.ETISS_NEEDS_ARCH] = []
+
+		# decode return type and name
+		type_ = self.visit(ctx.type_)
+		name = ctx.name.text
+
+		# decode function arguments
+		params = []
+		if ctx.params:
+			params = self.visit(ctx.params)
+
+		if not isinstance(params, list):
+			params = [params]
+
+		return_size = None
+		data_type = arch.DataType.NONE
+
+		if isinstance(type_, arch.IntegerType):
+			return_size = type_._width
+			data_type = arch.DataType.S if type_.signed else arch.DataType.U
+
+		f = arch.Function(name, attributes, return_size, data_type, params, ctx.behavior, ctx.extern is not None)
+
+		# error on duplicate function definition
+		# TODO: implement overwriting function prototypes?
+		f2 = self._functions.get(name, None)
+
+		if f2 is not None:
+			if len(f2.operation.statements) > 0:
+				raise M2DuplicateError(f"function \"{name}\" already defined")
+
+		self._functions[name] = f
+		return f
+
+	def visitParameter_declaration(self, ctx: CoreDSL2Parser.Parameter_declarationContext):
+		"""Generate function argument declaration."""
+
+		# type is required, name and array size optional
+		type_ = self.visit(ctx.type_)
+		name = None
+		size = None
+		if ctx.decl:
+			if ctx.decl.name:
+				name = ctx.decl.name.text
+			if ctx.decl.size:
+				size = [self.visit(obj) for obj in ctx.decl.size]
+
+		p = arch.FnParam(name, type_._width, arch.DataType.S if type_.signed else arch.DataType.U)
+		return p
+
+	def visitInteger_constant(self, ctx: CoreDSL2Parser.Integer_constantContext):
+		"""Generate an integer literal."""
+
+		# extract raw text
+		text: str = ctx.value.text.lower()
+
+		# extract tick position for verilog-stlye literal
+		tick_pos = text.find("'")
+
+		# decode verilog-style literal
+		if tick_pos != -1:
+			width = int(text[:tick_pos])
+			radix = text[tick_pos+1]
+			value = int(text[tick_pos+2:], RADIX[radix])
+
+		# decode normal dec, hex, bin, oct literal
+		# TODO: remove width inference from text
+		else:
+			value = int(text, 0)
+			if text.startswith("0b"):
+				width = len(text) - 2
+			elif text.startswith("0x"):
+				width = (len(text) - 2) * 4
+			elif text.startswith("0") and len(text) > 1:
+				width = (len(text) - 1) * 3
+			else:
+				width = value.bit_length()
+
+		return behav.IntLiteral(value, width)
+
+	def visitDeclaration(self, ctx: CoreDSL2Parser.DeclarationContext):
+		"""Generate a declaration."""
+
+		# extract storage type, qualifiers and attributes
+		storage = [self.visit(obj) for obj in ctx.storage]
+		qualifiers = [self.visit(obj) for obj in ctx.qualifiers]
+		attributes = dict([self.visit(obj) for obj in ctx.attributes])
+
+		# extract data type
+		type_ = self.visit(ctx.type_)
+
+		# extract list of contained declarations for the given type
+		decls: "list[CoreDSL2Parser.DeclaratorContext]" = ctx.declarations
+
+		ret_decls = []
+
+		# generate each declaration
+		for decl in decls:
+			name = decl.name.text
+
+			# generate a register alias
+			if type_.ptr == "&":
+				# error out on duplicate declaration
+				if name in self._memory_aliases:
+					raise M2DuplicateError(f"memory {name} already defined")
+
+				# assume default size
+				size = [1]
+				# alias needs to have a reference as initializer
+				init: behav.IndexedReference = self.visit(decl.init)
+				attributes = {}
+
+				# extract array size
+				if decl.size:
+					size = [self.visit(obj).value for obj in decl.size]
+
+				# extract referenced object and indices
+				left = init.index
+				right = init.right if init.right is not None else left
+				reference = init.reference
+
+				if decl.attributes:
+					attributes = dict([self.visit(obj) for obj in decl.attributes])
+
+				range = arch.RangeSpec(left, right)
+
+				#if range.length != size[0]:
+				#	raise ValueError(f"range mismatch for \"{name}\"")
+
+				# instantiate M2-ISA-R object, keep track of parent - child relations
+				m = arch.Memory(name, range, type_._width, attributes)
+				m.parent = reference
+				m.parent.children.append(m)
+
+				# keep track of this declaration globally
+				self._memory_aliases[name] = m
+				# keep track of this declaration for this declaration statement
+				ret_decls.append(m)
+
+			# normal declaration
+			else:
+				# no storage specifier -> implementation parameter, "Constant" in M2-ISA-R
+				if len(storage) == 0:
+					if name in self._constants:
+						raise M2DuplicateError(f"constant {name} already defined")
+
+					# extract initializer if present
+					init = None
+					if decl.init is not None:
+						init = self.visit(decl.init)
+
+					c = arch.Constant(name, init, [], type_._width, type_.signed)
+
+					self._constants[name] = c
+					ret_decls.append(c)
+
+				# register and extern declaration: "Memory" object in M2-ISA-R
+				elif "register" in storage or "extern" in storage:
+					if name in self._memories:
+						raise M2DuplicateError(f"memory {name} already defined")
+
+					size = [1]
+					init = None
+					attributes = {}
+
+					if decl.size:
+						size = [self.visit(obj) for obj in decl.size]
+
+					if len(size) > 1:
+						raise NotImplementedError("arrays with more than one dimension are not supported")
+
+					if decl.init is not None:
+						init = self.visit(decl.init)
+
+					if decl.attributes:
+						attributes = dict([self.visit(obj) for obj in decl.attributes])
+
+					range = arch.RangeSpec(size[0])
+					m = arch.Memory(name, range, type_._width, attributes)
+
+					# attach init value to memory object
+					if init is not None:
+						m._initval[None] = init.generate(None)
+
+					if arch.MemoryAttribute.IS_MAIN_REG in attributes:
+						self._main_reg_file = m
+
+					self._memories[name] = m
+					ret_decls.append(m)
+
+		return ret_decls
+
+	def visitType_specifier(self, ctx: CoreDSL2Parser.Type_specifierContext):
+		type_ = self.visit(ctx.type_)
+		if ctx.ptr:
+			type_.ptr = ctx.ptr.text
+		return type_
+
+	def visitInteger_type(self, ctx: CoreDSL2Parser.Integer_typeContext):
+		"""Generate an integer type specification."""
+
+		# default signedness
+		signed = True
+		# minimal integer type is just a signedness without width
+		width = None
+
+		# extract sign
+		if ctx.signed is not None:
+			signed = self.visit(ctx.signed)
+
+		# extract size
+		if ctx.size is not None:
+			width = self.visit(ctx.size)
+
+		# extract and decode shorthand (int = signed<32>)
+		if ctx.shorthand is not None:
+			width = self.visit(ctx.shorthand)
+
+		# type check width
+		if isinstance(width, behav.IntLiteral):
+			width = width.value
+		elif isinstance(width, behav.NamedReference):
+			width = width.reference
+		else:
+			raise M2TypeError("width has wrong type")
+
+		return arch.IntegerType(width, signed, None)
+
+	def visitVoid_type(self, ctx: CoreDSL2Parser.Void_typeContext):
+		"""Generate a void type."""
+		return arch.VoidType(None)
+
+	def visitBool_type(self, ctx: CoreDSL2Parser.Bool_typeContext):
+		"""Generate a bool (alias for unsigned<1>)."""
+		return arch.IntegerType(1, False, None)
+
+	def visitBinary_expression(self, ctx: CoreDSL2Parser.Binary_expressionContext):
+		"""Generate a binary expression."""
+
+		# visit LHS and RHS
+		left = self.visit(ctx.left)
+		right = self.visit(ctx.right)
+		op = behav.Operator(ctx.bop.text)
+
+		# return M2-ISA-R object
+		return behav.BinaryOperation(left, op, right)
+
+	def visitSlice_expression(self, ctx: CoreDSL2Parser.Slice_expressionContext):
+		left = self.visit(ctx.left)
+		right = self.visit(ctx.right) if ctx.right is not None else None
+		expr = self.visit(ctx.expr).reference
+
+		op = behav.IndexedReference(expr, left, right)
+		return op
+
+	def visitPrefix_expression(self, ctx: CoreDSL2Parser.Prefix_expressionContext):
+		prefix = behav.Operator(ctx.prefix.text)
+		expr = self.visit(ctx.right)
+		return behav.UnaryOperation(prefix, expr)
+
+	def visitReference_expression(self, ctx: CoreDSL2Parser.Reference_expressionContext):
+		"""Generate a referencing expression."""
+
+		name = ctx.ref.text
+
+		# try to resolve the reference, error out if invalid
+		ref = self._constants.get(name) or self._memories.get(name) or self._memory_aliases.get(name)
+		if ref is None:
+			raise M2NameError(f"reference \"{name}\" could not be resolved")
+		return behav.NamedReference(ref)
+
+	def visitStorage_class_specifier(self, ctx: CoreDSL2Parser.Storage_class_specifierContext):
+		return ctx.children[0].symbol.text
+
+	def visitType_qualifier(self, ctx: CoreDSL2Parser.Type_qualifierContext):
+		return ctx.children[0].symbol.text
+
+	def visitInteger_signedness(self, ctx: CoreDSL2Parser.Integer_signednessContext):
+		return SIGNEDNESS[ctx.children[0].symbol.text]
+
+	def visitInteger_shorthand(self, ctx: CoreDSL2Parser.Integer_shorthandContext):
+		return behav.IntLiteral(SHORTHANDS[ctx.children[0].symbol.text])
+
+	def visitAssignment_expression(self, ctx: CoreDSL2Parser.Assignment_expressionContext):
+		"""Generate an assignment. """
+
+		# extract LHS and RHS
+		left = self.visit(ctx.left)
+		right = self.visit(ctx.right)
+
+		# if LHS is a reference, assign RHS as its default value
+		if isinstance(left, behav.NamedReference):
+			if isinstance(left.reference, arch.Constant):
+				left.reference.value = right.generate(None)
+
+			elif isinstance(left.reference, arch.Memory):
+				left.reference._initval[None] = right.generate(None)
+
+		elif isinstance(left, behav.IndexedReference):
+			left.reference._initval[left.index.generate(None)] = right.generate(None)
+
+	def visitAttribute(self, ctx: CoreDSL2Parser.AttributeContext):
+		"""Generate an attribute."""
+
+		name = ctx.name.text
+
+		# read attribute from enums
+		attr = arch.InstrAttribute._member_map_.get(name.upper()) or \
+			arch.MemoryAttribute._member_map_.get(name.upper()) or \
+			arch.FunctionAttribute._member_map_.get(name.upper())
+
+		# warn if attribute is unknown to M2-ISA-R
+		if attr is None:
+			logger.warning("unknown attribute \"%s\" encountered", name)
+			attr = name
+
+		return attr, ctx.params
+
+	def visitChildren(self, node):
+		"""Helper method to return flatter results on tree visits."""
+
+		ret = super().visitChildren(node)
+		if isinstance(ret, list) and len(ret) == 1:
+			return ret[0]
+		return ret
+
+	def aggregateResult(self, aggregate, nextResult):
+		"""Aggregate results from multiple children into a list."""
+
+		ret = aggregate
+		if nextResult is not None:
+			if ret is None:
+				ret = [nextResult]
+			else:
+				ret += [nextResult]
+		return ret